--- conflicted
+++ resolved
@@ -1,6 +1,5 @@
 <!DOCTYPE html>
 <html lang="en" class="h-full">
-<<<<<<< HEAD
 
 <head>
   <meta charset="UTF-8" />
@@ -70,153 +69,15 @@
 </head>
 
 <body
-  class="h-full overflow-hidden select-none font-sans min-h-screen bg-opacity-0 bg-cover bg-center bg-fixed transition-opacity duration-300 ease-in-out">
+  class="h-full select-none font-sans min-h-screen bg-opacity-0 bg-cover bg-center bg-fixed transition-opacity duration-300 ease-in-out flex flex-col">
   <!-- Main container with responsive padding -->
   <!-- Logo section remains the same -->
-  <div class="container mx-auto px-4 sm:px-6 lg:px-8 py-4 sm:py-6 lg:py-8">
+  <div class="container mx-auto px-4 sm:px-6 lg:px-8 py-4 sm:py-6 lg:py-8 flex-grow">
     <div class="flex justify-center">
-      <img src="../../resources/images/OpenFrontLogo.svg" alt="OpenFront.io" />
+      <img src="../../resources/images/OpenFrontLogo.png" alt="OpenFront.io" />
     </div>
     <div class="flex justify-center text-sm font-bold mt-[-10px] pb-6 md:pb-12">
       v0.15.0
-=======
-  <head>
-    <meta charset="UTF-8" />
-    <meta name="viewport" content="width=device-width, initial-scale=1.0" />
-    <title>OpenFront (ALPHA)</title>
-
-    <!-- Preload critical assets -->
-    <link
-      rel="preload"
-      href="../../resources/images/OpenFrontLogo.svg"
-      as="image"
-    />
-    <link
-      rel="preload"
-      href="../../resources/images/DiscordIcon.svg"
-      as="image"
-    />
-
-    <!-- Critical CSS to prevent FOUC -->
-    <style>
-      .preload * {
-        -webkit-transition: none !important;
-        -moz-transition: none !important;
-        -ms-transition: none !important;
-        -o-transition: none !important;
-        transition: none !important;
-      }
-
-      html {
-        visibility: visible;
-        opacity: 1;
-      }
-
-      html.preload {
-        visibility: hidden;
-        opacity: 0;
-      }
-
-      body::before {
-        content: "";
-        position: fixed;
-        top: 0;
-        left: 0;
-        width: 100%;
-        height: 100%;
-        backdrop-filter: blur(4px);
-        -webkit-backdrop-filter: blur(4px);
-        z-index: -1;
-      }
-
-      /* Critical styles to prevent layout shift */
-      .container {
-        opacity: 1;
-        transition: opacity 0.3s ease-in-out;
-      }
-    </style>
-
-    <!-- Immediate execution to prevent FOUC -->
-    <script>
-      document.documentElement.className = "preload";
-    </script>
-
-    <!-- Analytics -->
-    <script
-      async
-      src="https://www.googletagmanager.com/gtag/js?id=AW-16702609763"
-    ></script>
-    <script>
-      window.dataLayer = window.dataLayer || [];
-      function gtag() {
-        dataLayer.push(arguments);
-      }
-      gtag("js", new Date());
-      gtag("config", "AW-16702609763");
-    </script>
-    <script
-      async
-      src="https://pagead2.googlesyndication.com/pagead/js/adsbygoogle.js?client=ca-pub-7035513310742290"
-      crossorigin="anonymous"
-    ></script>
-  </head>
-
-  <body
-    class="h-full select-none font-sans min-h-screen bg-opacity-0 bg-cover bg-center bg-fixed transition-opacity duration-300 ease-in-out flex flex-col"
-  >
-    <!-- Main container with responsive padding -->
-    <!-- Logo section remains the same -->
-    <div class="container mx-auto px-4 sm:px-6 lg:px-8 py-4 sm:py-6 lg:py-8 flex-grow">
-      <div class="flex justify-center">
-        <img
-          src="../../resources/images/OpenFrontLogo.png"
-          alt="OpenFront.io"
-        />
-      </div>
-      <div
-        class="flex justify-center text-sm font-bold mt-[-10px] pb-6 md:pb-12"
-      >
-        v0.15.0
-      </div>
-
-      <div
-        class="max-w-sm sm:max-w-md lg:max-w-lg xl:max-w-xl mx-auto p-2 pb-4"
-      >
-        <username-input class="w-full"></username-input>
-      </div>
-
-      <div class="max-w-sm sm:max-w-md lg:max-w-lg xl:max-w-xl mx-auto p-2">
-        <public-lobby class="w-full"></public-lobby>
-      </div>
-
-      <div
-        class="pt-4 flex gap-4 sm:gap-6 lg:gap-8 max-w-sm sm:max-w-md lg:max-w-lg xl:max-w-xl mx-auto"
-      >
-        <button
-          id="host-lobby-button"
-          class="bg-blue-100 hover:bg-blue-200 text-blue-900 p-3 sm:p-4 lg:p-5 font-medium text-sm sm:text-base lg:text-lg rounded-md w-full border-none cursor-pointer transition-colors duration-300"
-        >
-          Create Lobby
-        </button>
-        <button
-          id="join-private-lobby-button"
-          class="bg-blue-100 hover:bg-blue-200 text-blue-900 p-3 sm:p-4 lg:p-5 font-medium text-sm sm:text-base lg:text-lg rounded-md w-full border-none cursor-pointer transition-colors duration-300"
-        >
-          Join Lobby
-        </button>
-      </div>
-
-      <div
-        class="max-w-sm sm:max-w-md lg:max-w-lg xl:max-w-xl mx-auto mt-4 sm:mt-6 lg:mt-8"
-      >
-        <button
-          id="single-player"
-          class="w-full bg-blue-600 hover:bg-blue-700 text-white p-3 sm:p-4 lg:p-5 font-bold text-lg sm:text-xl lg:text-2xl rounded-lg border-none cursor-pointer transition-colors duration-300"
-        >
-          Single Player
-        </button>
-      </div>
->>>>>>> 9349d9b8
     </div>
 
     <div class="max-w-sm sm:max-w-md lg:max-w-lg xl:max-w-xl mx-auto p-2 pb-4">
@@ -243,19 +104,6 @@
         class="w-full bg-blue-600 hover:bg-blue-700 text-white p-3 sm:p-4 lg:p-5 font-bold text-lg sm:text-xl lg:text-2xl rounded-lg border-none cursor-pointer transition-colors duration-300">
         Single Player
       </button>
-    </div>
-
-<<<<<<< HEAD
-    <!-- Links section -->
-    <div class="flex justify-center mt-4">
-      <a href="https://discord.gg/k22YrnAzGp" id="discord-link" target="_blank" rel="noopener noreferrer"
-        class="flex items-center justify-center px-6 py-2 bg-blue-200 hover:bg-blue-200 rounded-md focus:outline-none focus:ring-2 focus:ring-offset-2 focus:ring-indigo-500 transition duration-300 ease-in-out mx-2">
-        <img src="../../resources/images/DiscordIcon.svg" alt="Discord" class="w-12 h-12" />
-      </a>
-      <a href="https://youtu.be/jvHEvbko3uw?si=znspkP84P76B1w5I" id="yt-link" target="_blank" rel="noopener noreferrer"
-        class="flex items-center justify-center px-2 py-0 bg-blue-200 hover:bg-blue-200 rounded-md focus:outline-none focus:ring-2 focus:ring-offset-2 focus:ring-indigo-500 transition duration-300 ease-in-out mx-2">
-        <img src="../../resources/images/QuestionMarkIcon.svg" alt="Question Mark" class="mt-4 w-20 h-20" />
-      </a>
     </div>
   </div>
 
@@ -286,8 +134,26 @@
     <div class="w-full sm:w-2/3 sm:fixed sm:right-0 sm:bottom-0 sm:flex justify-end" style="pointer-events: auto">
       <events-display></events-display>
     </div>
-    <div class="w-full md:w-fit" style="pointer-events: auto">
+    <div class="w-full sm:w-1/3" style="pointer-events: auto">
       <control-panel></control-panel>
+    </div>
+  </div>
+
+  <!-- Footer section -->
+  <div class="w-full bg-gray-900/80 backdrop-blur-md py-4">
+    <div
+      class="max-w-7xl mx-auto px-4 flex justify-between items-center text-white sm:flex-row flex-col sm:gap-0 gap-4">
+      <div class="flex sm:flex-row flex-col sm:gap-8 gap-2">
+        <a href="https://youtu.be/jvHEvbko3uw?si=znspkP84P76B1w5I"
+          class="text-white/70 hover:text-white transition-colors duration-300" target="_blank">How to Play</a>
+        <a href="https://discord.gg/k22YrnAzGp" class="text-white/70 hover:text-white transition-colors duration-300"
+          target="_blank">Discord</a>
+      </div>
+      <div class="text-white/70">
+        © 2025
+        <a href="https://github.com/openfrontio/OpenFrontIO" class="hover:text-white transition-colors duration-300"
+          target="_blank">OpenFront.io</a>.
+      </div>
     </div>
   </div>
 
@@ -297,46 +163,6 @@
     window.addEventListener("load", function () {
       requestAnimationFrame(() => {
         document.documentElement.classList.remove("preload");
-=======
-    <!-- Footer section -->
-    <div class="w-full bg-gray-900/80 backdrop-blur-md py-4">
-      <div
-        class="max-w-7xl mx-auto px-4 flex justify-between items-center text-white sm:flex-row flex-col sm:gap-0 gap-4"
-      >
-        <div class="flex sm:flex-row flex-col sm:gap-8 gap-2">
-          <a
-            href="https://youtu.be/jvHEvbko3uw?si=znspkP84P76B1w5I"
-            class="text-white/70 hover:text-white transition-colors duration-300"
-            target="_blank"
-            >How to Play</a
-          >
-          <a
-            href="https://discord.gg/k22YrnAzGp"
-            class="text-white/70 hover:text-white transition-colors duration-300"
-            target="_blank"
-            >Discord</a
-          >
-        </div>
-        <div class="text-white/70">
-          © 2025
-          <a
-            href="https://github.com/openfrontio/OpenFrontIO"
-            class="hover:text-white transition-colors duration-300"
-            target="_blank"
-            >OpenFront.io</a
-          >.
-        </div>
-      </div>
-    </div>
-
-    <!-- Scripts -->
-    <script>
-      // Remove preload class after everything is loaded
-      window.addEventListener("load", function () {
-        requestAnimationFrame(() => {
-          document.documentElement.classList.remove("preload");
-        });
->>>>>>> 9349d9b8
       });
     });
   </script>
