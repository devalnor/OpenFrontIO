--- conflicted
+++ resolved
@@ -12,10 +12,7 @@
   @state() private isButtonDebounced: boolean = false;
   private lobbiesInterval: number | null = null;
   private currLobby: GameInfo = null;
-<<<<<<< HEAD
   private debounceDelay: number = 750;
-=======
->>>>>>> 1dc78646
 
   createRenderRoot() {
     return this;
@@ -50,11 +47,7 @@
 
   async fetchLobbies(): Promise<GameInfo[]> {
     try {
-<<<<<<< HEAD
-      const response = await fetch(`/public_lobbies`);
-=======
       const response = await fetch(`/api/public_lobbies`);
->>>>>>> 1dc78646
       if (!response.ok)
         throw new Error(`HTTP error! status: ${response.status}`);
       const data = await response.json();
@@ -139,7 +132,6 @@
   }
 
   private lobbyClicked(lobby: GameInfo) {
-<<<<<<< HEAD
     if (this.isButtonDebounced) {
       return;
     }
@@ -152,8 +144,6 @@
       this.isButtonDebounced = false;
     }, this.debounceDelay);
 
-=======
->>>>>>> 1dc78646
     if (this.currLobby == null) {
       this.isLobbyHighlighted = true;
       this.currLobby = lobby;
